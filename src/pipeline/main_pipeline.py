# new_sensor_project/src/pipeline/main_pipeline.py
import argparse
import json
import logging
import sys
from pathlib import Path
from typing import Dict, Any, Optional, Tuple

# --- Early Logging Setup ---
# Setup basic logging first to catch import errors
logging.basicConfig(level=logging.INFO, format='%(asctime)s - %(name)s - %(levelname)s - %(message)s')
logger = logging.getLogger(__name__) # Get logger instance early

# --- Module Imports ---
# Use absolute imports by ensuring the project root is in sys.path
try:
    project_root = Path(__file__).resolve().parent.parent.parent # Get project root (new_sensor_project)
    if str(project_root) not in sys.path:
        sys.path.insert(0, str(project_root))
        logger.info(f"Added project root to sys.path: {project_root}")

    from config import settings
    # Import necessary modules using absolute paths from project root
    from src.utils import logging_config
    from src.info_extractor.extractor import InfoExtractor
    from src.parameter_standardizer.search_service import SearchService
    # standard_matcher is no longer used as code generation is removed
    # from src.standard_matcher.matcher import generate_product_code

    # Now setup the full logging configuration from the utils module
    # Re-get logger after full setup to apply configured handlers/formatters
    logging_config.setup_logging()
    logger = logging.getLogger(__name__)
    logger.info("Module imports successful and full logging configured.")

except ImportError as e:
    logger.exception(f"CRITICAL: Failed to import necessary modules: {e}. Check PYTHONPATH and project structure.")
    # Print to stderr as well, in case logging to file fails
    print(f"CRITICAL: Failed to import necessary modules: {e}. Check PYTHONPATH and project structure.", file=sys.stderr)
    sys.exit(1)


# --- 人工核对辅助函数 ---

def prompt_for_manual_check(prompt_message: str) -> bool:
    """通用的人工确认提示函数"""
    while True:
        # 使用 print 直接输出到控制台，绕过日志级别限制
        print(f"\n--- 人工核对 ---")
        print(prompt_message)
        response = input("完成后请按 Enter 继续，或输入 'skip' 跳过当前项，输入 'abort' 中止整个流程: ").lower().strip()
        if response == '':
            logger.info("人工确认：继续处理。")
            return True # 继续
        elif response == 'skip':
            logger.warning("人工确认：跳过当前项。")
            return False # 跳过当前项（例如设备）
        elif response == 'abort':
            logger.error("人工确认：中止流程。")
            raise KeyboardInterrupt("用户中止流程") # 使用异常中断流程
        else:
            print("无效输入。请按 Enter, 输入 'skip', 或 'abort'。")

def save_and_verify_json(data: Dict[str, Any], file_path: Path, prompt_prefix: str) -> Optional[Dict[str, Any]]:
    """保存 JSON 数据，提示用户核对/修改，然后重新加载"""
    try:
        file_path.parent.mkdir(parents=True, exist_ok=True)
        with open(file_path, 'w', encoding='utf-8') as f:
            json.dump(data, f, ensure_ascii=False, indent=4)
        logger.info(f"{prompt_prefix} 数据已保存至: {file_path}")
    except Exception as e:
        logger.error(f"保存 {prompt_prefix} JSON 数据到 {file_path} 时出错: {e}", exc_info=True)
        print(f"错误：无法保存 {prompt_prefix} JSON 文件。")
        return None # 保存失败，无法继续

    prompt = f"{prompt_prefix} 数据已保存至文件，请检查或修改:\n{file_path}"
    if not prompt_for_manual_check(prompt):
        # 如果用户选择 skip 或 abort (abort 会抛异常)
        # 对于整体 JSON，skip 没有意义，视为 abort
        logger.error("提取的 JSON 数据核对未通过或被跳过，处理中止。")
        return None # 返回 None 表示核对失败或跳过

    # 重新加载可能被修改的文件
    try:
        logger.info(f"重新加载核对后的文件: {file_path}")
        with open(file_path, 'r', encoding='utf-8') as f:
            reloaded_data = json.load(f)
        logger.info("文件重新加载成功。")
        return reloaded_data
    except FileNotFoundError:
        logger.error(f"错误：重新加载时未找到文件 {file_path}。流程中止。")
        return None
    except json.JSONDecodeError as e:
        logger.error(f"错误：重新加载文件 {file_path} 时 JSON 解析失败: {e}。请确保文件格式正确。流程中止。")
        print(f"错误：文件 {file_path} 包含无效的 JSON。请修正后重试。")
        return None
    except Exception as e:
        logger.error(f"重新加载文件 {file_path} 时发生意外错误: {e}", exc_info=True)
        return None

# Note: save_and_verify_json is still used for extracted parameters check.

def process_document(input_file_path: Path, skip_extraction: bool = False) -> Optional[Path]:
    """
    处理单个输入文档，生成标准化参数文件。

    Args:
        input_file_path: 输入文档的路径 (例如 PDF)。
        skip_extraction: 如果为 True，则尝试跳过提取和标准化，直接加载中间文件。

    Returns:
        Optional[Path]: 成功时返回标准化参数文件的 Path 对象，失败时返回 None。
    """
    logger.info(f"===== 开始处理文档: {input_file_path.name} (跳过提取: {skip_extraction}) =====")
    all_processed_devices = [] # 初始化为空列表
    combined_standardized_path = settings.OUTPUT_DIR / f"{input_file_path.stem}_standardized_all.json"

    # --- 尝试跳过提取和标准化 ---
    if skip_extraction:
        logger.info(f"尝试跳过提取，检查文件: {combined_standardized_path}")
        if combined_standardized_path.is_file():
            try:
                # 仅检查文件是否存在且有效，不真正加载全部内容（除非需要验证）
                # 可以在这里添加一个快速的 JSON 验证逻辑如果需要
                logger.info(f"找到已存在的标准化文件: {combined_standardized_path}。跳过提取和标准化步骤。")
                logger.info(f"===== 文档处理完成 (使用已存在文件): {input_file_path.name} =====")
                return combined_standardized_path # 返回已存在文件的路径
            except Exception as e:
                logger.error(f"检查已存在的标准化文件 {combined_standardized_path.name} 时出错: {e}。将继续执行完整流程。", exc_info=True)
                # 出错则继续执行完整流程，所以这里不返回
        else:
            logger.error(f"请求跳过提取，但标准化文件 {combined_standardized_path.name} 未找到。无法继续。")
            return None # 无法跳过且文件不存在

    # --- 如果不跳过或跳过失败，则执行完整提取和标准化 ---
    # --- 1. 初始化服务 ---
    try:
        logger.info("初始化 InfoExtractor...")
        info_extractor = InfoExtractor()
        logger.info("初始化 SearchService...")
        search_service = SearchService()

        if not search_service.is_ready():
             logger.error("SearchService 未就绪，无法继续处理。")
             return None

    except Exception as e:
        logger.exception(f"初始化服务时出错: {e}")
        return None

    # --- 2. 信息提取 ---
    try:
        logger.info("开始信息提取...")
        extracted_data = info_extractor.extract_parameters_from_pdf(input_file_path)
        if extracted_data is None:
            logger.error("从PDF提取参数失败。")
            return None # 无法继续
        logger.info("信息提取成功。")

        # --- 插入：提取后的人工核对 ---
        extracted_path = settings.OUTPUT_DIR / f"{input_file_path.stem}_extracted_parameters.json"
        verified_extracted_data = save_and_verify_json(extracted_data, extracted_path, "提取的参数")
        if verified_extracted_data is None:
            logger.error("提取的参数核对失败或被中止。")
            return None # 核对失败，中止流程
        logger.info("提取的参数核对完成。")
        # 使用核对后的数据进行下一步
        extracted_data = verified_extracted_data
        # --- 结束：提取后的人工核对 ---

    except KeyboardInterrupt: # 捕获用户在核对中中止信号
        logger.warning("流程在提取核对阶段被用户中止。")
        return None # 中止整个处理
    except Exception as e:
        logger.exception(f"信息提取或首次核对过程中发生意外错误: {e}")
        return None

<<<<<<< HEAD
    # --- 3. 移除JSON验证部分，直接使用提取的数据 ---
    # 使用merged_devices替代设备列表
    device_list = extracted_data.get("merged_devices", [])
    if not device_list:
        logger.warning("提取的 JSON 数据中未找到 'merged_devices' 或列表为空。")
        return {} # 返回空结果
=======
    # --- 3. 参数标准化 (所有设备) ---
    # 使用经过核对的 extracted_data
    device_list = extracted_data.get("设备列表", [])
    if not device_list:
        logger.warning("核对后的提取 JSON 数据中未找到 '设备列表' 或列表为空。处理终止。")
        # 返回 None 因为没有设备可处理以生成标准化文件
        return None

    logger.info(f"开始标准化 {len(device_list)} 个设备的参数...")
    all_processed_devices = [] # 重新初始化列表
>>>>>>> 09a89bc4

    for idx, original_device_info in enumerate(device_list):
        device_tag = original_device_info.get("位号", f"未知设备_{idx+1}")
        logger.info(f"--- 开始标准化设备: {device_tag} ({idx+1}/{len(device_list)}) ---")

        processed_device = original_device_info.copy() # 复制原始信息，保留元数据
        actual_params = processed_device.pop('参数', {}) # 提取并移除原始参数字典

        if not actual_params:
            logger.warning(f"设备 '{device_tag}' 没有参数信息，跳过标准化。")
            processed_device['标准化参数'] = {}
            all_processed_devices.append(processed_device)
            continue

        # a. 参数标准化
        standardized_params_result: Dict[str, str] = {}
        logger.debug(f"开始标准化设备 '{device_tag}' 的 {len(actual_params)} 个参数...")
        for actual_name, actual_value in actual_params.items():
            if not isinstance(actual_value, (str, int, float)):
                 logger.warning(f"参数 '{actual_name}' 的值类型不支持标准化 ({type(actual_value)})，跳过。")
                 continue
            actual_value_str = str(actual_value)

            search_result: Optional[Tuple[str, str, str]] = None
            try:
                search_result = search_service.search(actual_name, actual_value_str)
            except Exception as e:
                 logger.error(f"为参数 '{actual_name}'='{actual_value_str}' 调用 SearchService 时出错: {e}", exc_info=True)

            if search_result:
                std_name, _, _ = search_result
                # 保留原始值，键使用标准名和原始名组合
                output_key = f"{std_name} ({actual_name})"
                standardized_params_result[output_key] = actual_value_str
                logger.debug(f"  '{actual_name}':'{actual_value_str}' -> 标准化键:'{output_key}', 值:'{actual_value_str}'")
            else:
                logger.warning(f"未能为参数 '{actual_name}':'{actual_value_str}' 找到标准匹配，保留原始参数。")
                # 保留原始键值对
                standardized_params_result[actual_name] = actual_value_str

        if not standardized_params_result:
             logger.warning(f"设备 '{device_tag}' 处理后参数列表为空。")
             processed_device['标准化参数'] = {}
        else:
             logger.info(f"设备 '{device_tag}' 标准化完成，共 {len(standardized_params_result)} 个标准参数。")
             processed_device['标准化参数'] = standardized_params_result

        all_processed_devices.append(processed_device)
        logger.info(f"--- 设备 {device_tag} 标准化处理完毕 ---")

    # --- 保存标准化结果 ---
    if all_processed_devices:
        # 使用之前定义的 combined_standardized_path
        final_standardized_data = {"设备列表": all_processed_devices}

        try:
            combined_standardized_path.parent.mkdir(parents=True, exist_ok=True)
            with open(combined_standardized_path, 'w', encoding='utf-8') as f:
                json.dump(final_standardized_data, f, ensure_ascii=False, indent=4)
            logger.info(f"标准化参数数据已成功保存至: {combined_standardized_path}")
            logger.info(f"===== 文档处理完成: {input_file_path.name} =====")
            return combined_standardized_path # 成功保存，返回文件路径
        except Exception as e:
            logger.error(f"保存标准化 JSON 数据到 {combined_standardized_path} 时出错: {e}", exc_info=True)
            print(f"错误：无法保存标准化 JSON 文件。")
            return None # 保存失败
    else:
        logger.warning("没有设备被成功处理并标准化，无法保存标准化文件。")
        return None # 没有数据可保存


def main():
    """主函数：解析命令行参数并启动处理流程。"""
    # --- 0. 配置日志 ---
    try:
        logging_config.setup_logging()
    except Exception as e:
        print(f"致命错误：无法配置日志系统: {e}")
        sys.exit(1)

    # --- 解析命令行参数 ---
    parser = argparse.ArgumentParser(description="一体式温度变送器参数提取与标准化系统")
    parser.add_argument(
        "input_file",
        type=str,
        help="要处理的输入文档路径 (例如 'data/input/温变规格书.pdf')"
    )
    # 移除 --output-json 参数
    # parser.add_argument(
    #     "--output-json",
    #     type=str,
    #     default=None,
    #     help="可选：保存最终结果 (位号到产品代码映射) 的 JSON 文件路径。"
    # )
    parser.add_argument(
        "--skip-extraction",
        action="store_true", # 设置为布尔标志
        help="如果指定，则跳过信息提取和参数标准化步骤，尝试加载已存在的标准化文件。"
    )
    # 可以添加更多参数，例如 --log-level 来覆盖 settings.py 中的设置

    args = parser.parse_args()

    input_file = Path(args.input_file)

    # 检查输入文件是否存在
    if not input_file.is_file():
        logger.critical(f"输入文件未找到: {input_file}")
        print(f"错误: 输入文件未找到: {input_file}")
        sys.exit(1)

    # --- 启动处理 ---
    # 传递 skip_extraction 参数
    # 接收返回的路径或 None
    standardized_file_path = process_document(input_file, skip_extraction=args.skip_extraction)

    # --- 输出结果 ---
    if standardized_file_path is not None:
        # 处理成功
        print("\n--- 处理成功 ---")
        print(f"标准化参数已保存至文件:")
        print(standardized_file_path)
        # 正常退出
        sys.exit(0)
    else:
        # 处理失败
        print("\n处理过程中发生错误或未生成标准化文件。请检查日志文件获取详细信息。")
        sys.exit(1) # 以错误码退出

if __name__ == "__main__":
    main()<|MERGE_RESOLUTION|>--- conflicted
+++ resolved
@@ -175,25 +175,15 @@
         logger.exception(f"信息提取或首次核对过程中发生意外错误: {e}")
         return None
 
-<<<<<<< HEAD
     # --- 3. 移除JSON验证部分，直接使用提取的数据 ---
     # 使用merged_devices替代设备列表
     device_list = extracted_data.get("merged_devices", [])
     if not device_list:
         logger.warning("提取的 JSON 数据中未找到 'merged_devices' 或列表为空。")
         return {} # 返回空结果
-=======
-    # --- 3. 参数标准化 (所有设备) ---
-    # 使用经过核对的 extracted_data
-    device_list = extracted_data.get("设备列表", [])
-    if not device_list:
-        logger.warning("核对后的提取 JSON 数据中未找到 '设备列表' 或列表为空。处理终止。")
-        # 返回 None 因为没有设备可处理以生成标准化文件
-        return None
 
     logger.info(f"开始标准化 {len(device_list)} 个设备的参数...")
     all_processed_devices = [] # 重新初始化列表
->>>>>>> 09a89bc4
 
     for idx, original_device_info in enumerate(device_list):
         device_tag = original_device_info.get("位号", f"未知设备_{idx+1}")
